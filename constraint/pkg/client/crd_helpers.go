package client

import (
	"fmt"
	"strings"

	"github.com/open-policy-agent/frameworks/constraint/pkg/apis/templates/v1alpha1"
	"github.com/open-policy-agent/frameworks/constraint/pkg/apis/templates/v1beta1"
	"github.com/open-policy-agent/frameworks/constraint/pkg/core/templates"
	"k8s.io/apiextensions-apiserver/pkg/apis/apiextensions"
	apiextensionsv1 "k8s.io/apiextensions-apiserver/pkg/apis/apiextensions/v1"
	apiextensionsvalidation "k8s.io/apiextensions-apiserver/pkg/apis/apiextensions/validation"
	"k8s.io/apiextensions-apiserver/pkg/apiserver/validation"
	"k8s.io/apimachinery/pkg/apis/meta/v1/unstructured"
	"k8s.io/apimachinery/pkg/runtime"
	apivalidation "k8s.io/apimachinery/pkg/util/validation"
	"k8s.io/apimachinery/pkg/util/validation/field"
	"k8s.io/utils/pointer"
)

var supportedVersions = map[string]bool{
	v1alpha1.SchemeGroupVersion.Version: true,
	v1beta1.SchemeGroupVersion.Version:  true,
}

// validateTargets ensures that the targets field has the appropriate values.
func validateTargets(templ *templates.ConstraintTemplate) error {
	targets := templ.Spec.Targets
	if targets == nil {
		return fmt.Errorf(`%w: field "targets" not specified in ConstraintTemplate spec`,
			ErrInvalidConstraintTemplate)
	}

	switch len(targets) {
	case 0:
		return fmt.Errorf("%w: no targets specified: ConstraintTemplate must specify one target",
			ErrInvalidConstraintTemplate)
	case 1:
		return nil
	default:
		return fmt.Errorf("%w: multi-target templates are not currently supported",
			ErrInvalidConstraintTemplate)
	}
}

// createSchema combines the schema of the match target and the ConstraintTemplate parameters
<<<<<<< HEAD
// to form the schema of the actual constraint resource
func (h *crdHelper) createSchema(templ *templates.ConstraintTemplate, target MatchSchemaProvider) *apiextensions.JSONSchemaProps {
=======
// to form the schema of the actual constraint resource.
func (h *crdHelper) createSchema(templ *templates.ConstraintTemplate, target MatchSchemaProvider) (*apiextensions.JSONSchemaProps, error) {
>>>>>>> 8306a8d4
	props := map[string]apiextensions.JSONSchemaProps{
		"match":             target.MatchSchema(),
		"enforcementAction": {Type: "string"},
	}

	if templ.Spec.CRD.Spec.Validation != nil && templ.Spec.CRD.Spec.Validation.OpenAPIV3Schema != nil {
		internalSchema := *templ.Spec.CRD.Spec.Validation.OpenAPIV3Schema.DeepCopy()
		props["parameters"] = internalSchema
	}

	schema := &apiextensions.JSONSchemaProps{
		Type: "object",
		Properties: map[string]apiextensions.JSONSchemaProps{
			"metadata": {
				Type: "object",
				Properties: map[string]apiextensions.JSONSchemaProps{
					"name": {
						Type:      "string",
						MaxLength: func(i int64) *int64 { return &i }(63),
					},
				},
			},
			"spec": {
				Type:       "object",
				Properties: props,
			},
			"status": {
				XPreserveUnknownFields: pointer.BoolPtr(true),
			},
		},
	}
<<<<<<< HEAD
	return schema
=======

	return schema, nil
>>>>>>> 8306a8d4
}

// crdHelper builds the scheme for handling CRDs. It is necessary to build crdHelper at runtime as
// modules are added to the CRD scheme builder during the init stage.
type crdHelper struct {
	scheme *runtime.Scheme
}

func newCRDHelper() (*crdHelper, error) {
	scheme := runtime.NewScheme()
	if err := apiextensionsv1.AddToScheme(scheme); err != nil {
		return nil, err
	}
	return &crdHelper{scheme: scheme}, nil
}

// createCRD takes a template and a schema and converts it to a CRD.
func (h *crdHelper) createCRD(
	templ *templates.ConstraintTemplate,
	schema *apiextensions.JSONSchemaProps) (*apiextensions.CustomResourceDefinition, error) {
	crd := &apiextensions.CustomResourceDefinition{
		Spec: apiextensions.CustomResourceDefinitionSpec{
			PreserveUnknownFields: pointer.Bool(false),
			Group:                 constraintGroup,
			Names: apiextensions.CustomResourceDefinitionNames{
				Kind:       templ.Spec.CRD.Spec.Names.Kind,
				ListKind:   templ.Spec.CRD.Spec.Names.Kind + "List",
				Plural:     strings.ToLower(templ.Spec.CRD.Spec.Names.Kind),
				Singular:   strings.ToLower(templ.Spec.CRD.Spec.Names.Kind),
				ShortNames: templ.Spec.CRD.Spec.Names.ShortNames,
				Categories: []string{
					"constraint",
					"constraints",
				},
			},
			Validation: &apiextensions.CustomResourceValidation{
				OpenAPIV3Schema: schema,
			},
			Scope:   apiextensions.ClusterScoped,
			Version: v1beta1.SchemeGroupVersion.Version,
			Subresources: &apiextensions.CustomResourceSubresources{
				Status: &apiextensions.CustomResourceSubresourceStatus{},
				Scale:  nil,
			},
			Versions: []apiextensions.CustomResourceDefinitionVersion{
				{
					Name:    v1beta1.SchemeGroupVersion.Version,
					Storage: true,
					Served:  true,
				},
				{
					Name:    v1alpha1.SchemeGroupVersion.Version,
					Storage: false,
					Served:  true,
				},
			},
			AdditionalPrinterColumns: []apiextensions.CustomResourceColumnDefinition{
				{
					Name:        "enforcement-action",
					Description: "Type of enforcement action",
					JSONPath:    ".spec.enforcementAction",
					Type:        "string",
				},
				{
					Name:        "total-violations",
					Description: "Total number of violations",
					JSONPath:    ".status.totalViolations",
					Type:        "integer",
				},
			},
		},
	}

	// Defaulting functions are not found in versionless CRD package
	crdv1 := &apiextensionsv1.CustomResourceDefinition{}
	if err := h.scheme.Convert(crd, crdv1, nil); err != nil {
		return nil, err
	}
	h.scheme.Default(crdv1)

	crd2 := &apiextensions.CustomResourceDefinition{}
	if err := h.scheme.Convert(crdv1, crd2, nil); err != nil {
		return nil, err
	}
	crd2.ObjectMeta.Name = fmt.Sprintf("%s.%s", crd.Spec.Names.Plural, constraintGroup)

	labels := templ.ObjectMeta.Labels
	if labels == nil {
		labels = make(map[string]string)
	}
	labels["gatekeeper.sh/constraint"] = "yes"
	crd2.ObjectMeta.Labels = labels

	return crd2, nil
}

// validateCRD calls the CRD package's validation on an internal representation of the CRD.
func (h *crdHelper) validateCRD(crd *apiextensions.CustomResourceDefinition) error {
	errs := apiextensionsvalidation.ValidateCustomResourceDefinition(crd, apiextensionsv1.SchemeGroupVersion)
	if len(errs) > 0 {
		return errs.ToAggregate()
	}
	return nil
}

// validateCR validates the provided custom resource against its CustomResourceDefinition.
func (h *crdHelper) validateCR(cr *unstructured.Unstructured, crd *apiextensions.CustomResourceDefinition) error {
	validator, _, err := validation.NewSchemaValidator(crd.Spec.Validation)
	if err != nil {
		return err
	}
	if err := validation.ValidateCustomResource(field.NewPath(""), cr, validator); err != nil {
		return err.ToAggregate()
	}

	if errs := apivalidation.IsDNS1123Subdomain(cr.GetName()); len(errs) != 0 {
		return fmt.Errorf("%w: invalid name: %q",
			ErrInvalidConstraint, strings.Join(errs, "\n"))
	}

	if cr.GetKind() != crd.Spec.Names.Kind {
		return fmt.Errorf("%w: wrong kind %q for constraint %q; want %q",
			ErrInvalidConstraint, cr.GetName(), cr.GetKind(), crd.Spec.Names.Kind)
	}

	if cr.GroupVersionKind().Group != constraintGroup {
		return fmt.Errorf("%w: unsupported group %q for constraint %q; allowed group: %q",
			ErrInvalidConstraint, cr.GetName(), cr.GroupVersionKind().Group, constraintGroup)
	}

	if !supportedVersions[cr.GroupVersionKind().Version] {
		return fmt.Errorf("%w: unsupported version %q for Constraint %q; supported versions: %v",
			ErrInvalidConstraint, cr.GroupVersionKind().Version, cr.GetName(), supportedVersions)
	}
	return nil
}<|MERGE_RESOLUTION|>--- conflicted
+++ resolved
@@ -44,13 +44,8 @@
 }
 
 // createSchema combines the schema of the match target and the ConstraintTemplate parameters
-<<<<<<< HEAD
 // to form the schema of the actual constraint resource
 func (h *crdHelper) createSchema(templ *templates.ConstraintTemplate, target MatchSchemaProvider) *apiextensions.JSONSchemaProps {
-=======
-// to form the schema of the actual constraint resource.
-func (h *crdHelper) createSchema(templ *templates.ConstraintTemplate, target MatchSchemaProvider) (*apiextensions.JSONSchemaProps, error) {
->>>>>>> 8306a8d4
 	props := map[string]apiextensions.JSONSchemaProps{
 		"match":             target.MatchSchema(),
 		"enforcementAction": {Type: "string"},
@@ -82,12 +77,7 @@
 			},
 		},
 	}
-<<<<<<< HEAD
 	return schema
-=======
-
-	return schema, nil
->>>>>>> 8306a8d4
 }
 
 // crdHelper builds the scheme for handling CRDs. It is necessary to build crdHelper at runtime as
