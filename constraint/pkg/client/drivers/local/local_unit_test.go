package local

import (
	"context"
	"errors"
	"sort"
	"strings"
	"testing"

	"github.com/open-policy-agent/frameworks/constraint/pkg/apis/constraints"
<<<<<<< HEAD
	"github.com/open-policy-agent/frameworks/constraint/pkg/client/clienttest/cts"
	clienterrors "github.com/open-policy-agent/frameworks/constraint/pkg/client/errors"
	"github.com/open-policy-agent/frameworks/constraint/pkg/core/templates"
=======
	"github.com/open-policy-agent/frameworks/constraint/pkg/core/templates"
	v1 "k8s.io/apimachinery/pkg/apis/meta/v1"
>>>>>>> f427e487
	"k8s.io/apimachinery/pkg/apis/meta/v1/unstructured"
	"k8s.io/apimachinery/pkg/runtime/schema"

	"github.com/google/go-cmp/cmp"
	"github.com/google/go-cmp/cmp/cmpopts"
	"github.com/open-policy-agent/opa/ast"
	"github.com/open-policy-agent/opa/storage"
)

const (
	Module string = `
package foobar

fooisbar[msg] {
  input.foo == "bar"
  msg := "input.foo is bar"
}
`

	UnparseableModule string = `
package foobar

fooisbar[msg] 
  input.foo == "bar"
  msg := "input.foo is bar"
}
`

	UncompilableModule string = `
package foobar

fooisbar[msg] {
  foo == "bar"
  msg := "input.foo is bar"
}
`
	TemplateModule string = `
package something

violation[msg] {msg := "always"}`
<<<<<<< HEAD
=======

	MockTemplate      string = "MockConstraintTemplate"
	MockTargetHandler string = "foo"
>>>>>>> f427e487
)

func TestDriver_PutModule(t *testing.T) {
	testCases := []struct {
		name          string
		beforeModules map[string]*ast.Module
		moduleName    string
		moduleSrc     string

		wantErr     error
		wantModules []string
	}{
		{
			name:       "empty module name",
			moduleName: "",
			moduleSrc:  Module,

			wantErr:     clienterrors.ErrModuleName,
			wantModules: nil,
		},
		{
			name:       "module set prefix",
			moduleName: moduleSetPrefix + "foo",
			moduleSrc:  "",

			wantErr:     clienterrors.ErrModuleName,
			wantModules: nil,
		},
		{
			name:       "module set suffix allowed",
			moduleName: "foo" + moduleSetPrefix,
			moduleSrc:  Module,

			wantErr:     nil,
			wantModules: []string{"foo" + moduleSetPrefix},
		},
		{
			name:       "valid module",
			moduleName: "foo",
			moduleSrc:  Module,

			wantErr:     nil,
			wantModules: []string{"foo"},
		},
		{
			name:       "unparseable module",
			moduleName: "foo",
			moduleSrc:  UnparseableModule,

			wantErr:     clienterrors.ErrParse,
			wantModules: nil,
		},
		{
			name:       "uncompilable module",
			moduleName: "foo",
			moduleSrc:  UncompilableModule,

			wantErr:     clienterrors.ErrCompile,
			wantModules: nil,
		},
		{
			name: "replace module",
			beforeModules: map[string]*ast.Module{
				"foo": {},
			},
			moduleName: "foo",
			moduleSrc:  Module,

			wantErr:     nil,
			wantModules: []string{"foo"},
		},
	}

	for _, tc := range testCases {
		t.Run(tc.name, func(t *testing.T) {
			d := New(Modules(tc.beforeModules))

			dr, ok := d.(*Driver)
			if !ok {
				t.Fatalf("got New() type = %T, want %T",
					d, &Driver{})
			}

			gotErr := d.PutModule(tc.moduleName, tc.moduleSrc)
			if !errors.Is(gotErr, tc.wantErr) {
				t.Fatalf("got PutModule() error = %v, want %v", gotErr, tc.wantErr)
			}

			gotModules := make([]string, 0, len(dr.modules))
			for gotModule := range dr.modules {
				gotModules = append(gotModules, gotModule)
			}
			sort.Strings(gotModules)

			if diff := cmp.Diff(tc.wantModules, gotModules, cmpopts.EquateEmpty()); diff != "" {
				t.Error(diff)
			}
		})
	}
}

func TestDriver_PutModules(t *testing.T) {
	testCases := []struct {
		name          string
		beforeModules map[string][]string

		prefix string
		srcs   []string

		wantErr     error
		wantModules []string
	}{
		{
			name:   "empty module prefix",
			prefix: "",
			srcs:   []string{},

			wantErr:     clienterrors.ErrModulePrefix,
			wantModules: nil,
		},
		{
			name:   "module prefix with separator",
			prefix: "a_idx_b",
			srcs:   []string{},

			wantErr:     clienterrors.ErrModulePrefix,
			wantModules: nil,
		},
		{
			name:   "no sources in module set",
			prefix: "foo",
			srcs:   []string{},

			wantErr:     nil,
			wantModules: nil,
		},
		{
			name:   "add one module",
			prefix: "foo",
			srcs:   []string{Module},

			wantErr:     nil,
			wantModules: []string{toModuleSetName("foo", 0)},
		},
		{
			name:   "add unparseable module",
			prefix: "foo",
			srcs:   []string{UnparseableModule},

			wantErr:     clienterrors.ErrParse,
			wantModules: nil,
		},
		{
			name:   "add uncompilable module",
			prefix: "foo",
			srcs:   []string{UncompilableModule},

			wantErr:     clienterrors.ErrCompile,
			wantModules: nil,
		},
		{
			name:   "add two modules",
			prefix: "foo",
			srcs:   []string{Module, Module},

			wantErr: nil,
			wantModules: []string{
				toModuleSetName("foo", 0),
				toModuleSetName("foo", 1),
			},
		},
		{
			name: "add to module set",
			beforeModules: map[string][]string{
				"foo": {Module},
			},
			prefix: "foo",
			srcs:   []string{Module, Module},

			wantErr: nil,
			wantModules: []string{
				toModuleSetName("foo", 0),
				toModuleSetName("foo", 1),
			},
		},
		{
			name: "remove from module set",
			beforeModules: map[string][]string{
				"foo": {Module, Module},
			},
			prefix: "foo",
			srcs:   []string{Module},

			wantErr: nil,
			wantModules: []string{
				toModuleSetName("foo", 0),
			},
		},
	}

	for _, tc := range testCases {
		t.Run(tc.name, func(t *testing.T) {
			d := New()
			dr, ok := d.(*Driver)
			if !ok {
				t.Fatalf("got New() type = %T, want %T", dr, &Driver{})
			}
			for prefix, src := range tc.beforeModules {
				err := dr.putModules(prefix, src)
				if err != nil {
					t.Fatal(err)
				}
			}

			gotErr := dr.putModules(tc.prefix, tc.srcs)
			if !errors.Is(gotErr, tc.wantErr) {
				t.Fatalf("got PutModules() error = %v, want %v", gotErr, tc.wantErr)
			}

			gotModules := make([]string, 0, len(dr.modules))
			for gotModule := range dr.modules {
				gotModules = append(gotModules, gotModule)
			}
			sort.Strings(gotModules)

			if diff := cmp.Diff(tc.wantModules, gotModules, cmpopts.EquateEmpty()); diff != "" {
				t.Error(diff)
			}
		})
	}
}

func TestDriver_DeleteModules(t *testing.T) {
	testCases := []struct {
		name          string
		beforeModules map[string]int

		prefix string

		wantErr     error
		wantDeleted int
		wantModules []string
	}{
		{
			name: "empty module prefix",
			beforeModules: map[string]int{
				"foo": 1,
				"bar": 2,
			},

			prefix: "",

			wantErr:     clienterrors.ErrModulePrefix,
			wantDeleted: 0,
			wantModules: []string{
				toModuleSetName("bar", 0),
				toModuleSetName("bar", 1),
				toModuleSetName("foo", 0),
			},
		},
		{
			name: "delete one module",
			beforeModules: map[string]int{
				"foo": 1,
				"bar": 2,
			},

			prefix: "foo",

			wantErr:     nil,
			wantDeleted: 1,
			wantModules: []string{
				toModuleSetName("bar", 0),
				toModuleSetName("bar", 1),
			},
		},
		{
			name: "delete two modules",
			beforeModules: map[string]int{
				"foo": 1,
				"bar": 2,
			},

			prefix: "bar",

			wantErr:     nil,
			wantDeleted: 2,
			wantModules: []string{
				toModuleSetName("foo", 0),
			},
		},
	}

	for _, tc := range testCases {
		t.Run(tc.name, func(t *testing.T) {
			d := New()
			dr, ok := d.(*Driver)
			if !ok {
				t.Fatalf("got New() type = %T, want %T",
					d, &Driver{})
			}
			for prefix, count := range tc.beforeModules {
				modules := make([]string, count)
				for i := 0; i < count; i++ {
					modules[i] = Module
				}
				err := dr.putModules(prefix, modules)
				if err != nil {
					t.Fatal(err)
				}
			}

			gotDeleted, gotErr := dr.deleteModules(tc.prefix)
			if gotDeleted != tc.wantDeleted {
				t.Errorf("got DeleteModules() = %v, want %v", gotDeleted, tc.wantDeleted)
			}

			if !errors.Is(gotErr, tc.wantErr) {
				t.Fatalf("got DeleteModules() error = %v, want %v", gotErr, tc.wantErr)
			}

			gotModules := make([]string, 0, len(dr.modules))
			for gotModule := range dr.modules {
				gotModules = append(gotModules, gotModule)
			}
			sort.Strings(gotModules)

			if diff := cmp.Diff(tc.wantModules, gotModules, cmpopts.EquateEmpty()); diff != "" {
				t.Error(diff)
			}
		})
	}
}

func TestDriver_AddTemplates(t *testing.T) {
	testCases := []struct {
		name          string
		rego          string
		targetHandler string
		externs       []string

		wantErr     error
		wantModules []string
	}{
		{
			name:        "no target",
			wantErr:     clienterrors.ErrInvalidConstraintTemplate,
			wantModules: nil,
		},
		{
			name:          "rego missing violation",
			targetHandler: cts.MockTargetHandler,
			rego:          Module,
			wantErr:       clienterrors.ErrInvalidConstraintTemplate,
			wantModules:   nil,
		},
		{
			name:          "valid template",
			targetHandler: cts.MockTargetHandler,
			rego: `
package something

violation[msg] {msg := "always"}`,
			wantModules: []string{toModuleSetName(createTemplatePath(cts.MockTargetHandler, cts.MockTemplate), 0)},
		},
		{
			name:          "inventory disallowed template",
			targetHandler: cts.MockTargetHandler,
			rego: `package something

violation[{"msg": "msg"}] {
	data.inventory = "something_else"
}`,
			wantErr: clienterrors.ErrInvalidConstraintTemplate,
		},
		{
			name:          "inventory allowed template",
			targetHandler: cts.MockTargetHandler,
			rego: `package something

violation[{"msg": "msg"}] {
	data.inventory = "something_else"
}`,
			externs:     []string{"data.inventory"},
			wantErr:     nil,
			wantModules: []string{toModuleSetName(createTemplatePath(cts.MockTargetHandler, cts.MockTemplate), 0)},
		},
	}

	for _, tc := range testCases {
		t.Run(tc.name, func(t *testing.T) {
			d := New()
			dr, ok := d.(*Driver)
			if !ok {
				t.Fatalf("got New() type = %T, want %T", dr, &Driver{})
			}
			dr.SetExterns(tc.externs)
<<<<<<< HEAD
			tmpl := cts.New(cts.OptTargets(cts.Target(tc.targetHandler, tc.rego)))
=======
			tmpl := CreateTemplate(tc.targetHandler, tc.rego)
>>>>>>> f427e487
			gotErr := dr.AddTemplate(tmpl)
			if !errors.Is(gotErr, tc.wantErr) {
				t.Fatalf("got AddTemplate() error = %v, want %v", gotErr, tc.wantErr)
			}

			gotModules := make([]string, 0, len(dr.modules))
			for gotModule := range dr.modules {
				gotModules = append(gotModules, gotModule)
			}
			sort.Strings(gotModules)

			if diff := cmp.Diff(tc.wantModules, gotModules, cmpopts.EquateEmpty()); diff != "" {
				t.Error(diff)
			}
		})
	}
}

func TestDriver_RemoveTemplates(t *testing.T) {
	testCases := []struct {
		name          string
		rego          string
		targetHandler string
		externs       []string
		wantErr       error
	}{
		{
			name:          "valid template",
			targetHandler: cts.MockTargetHandler,
			rego: `
package something

violation[msg] {msg := "always"}`,
		},
		{
			name:          "inventory allowed template",
			targetHandler: cts.MockTargetHandler,
			rego: `package something

violation[{"msg": "msg"}] {
	data.inventory = "something_else"
}`,
			externs: []string{"data.inventory"},
			wantErr: nil,
		},
	}

	for _, tc := range testCases {
		t.Run(tc.name, func(t *testing.T) {
			d := New()
			dr, ok := d.(*Driver)
			if !ok {
				t.Fatalf("got New() type = %T, want %T", dr, &Driver{})
			}
			dr.SetExterns(tc.externs)
<<<<<<< HEAD
			tmpl := cts.New(cts.OptTargets(cts.Target(tc.targetHandler, tc.rego)))
=======
			tmpl := CreateTemplate(tc.targetHandler, tc.rego)
>>>>>>> f427e487
			gotErr := dr.AddTemplate(tmpl)
			if !errors.Is(gotErr, tc.wantErr) {
				t.Fatalf("got AddTemplate() error = %v, want %v", gotErr, tc.wantErr)
			}
			if len(dr.modules) == 0 {
				t.Errorf("driver failed to add module")
			}
			gotErr = dr.RemoveTemplate(context.Background(), tmpl)
			if gotErr != nil {
				t.Errorf("err = %v; want nil", gotErr)
			}
			if len(dr.modules) != 0 {
				t.Errorf("driver has module = %v; want nil", len(dr.modules))
			}
		})
	}
}

func TestDriver_AddConstraint(t *testing.T) {
	testCases := []struct {
		name                   string
<<<<<<< HEAD
=======
		template               *templates.ConstraintTemplate
>>>>>>> f427e487
		constraint             *unstructured.Unstructured
		wantAddConstraintError error
	}{
		{
			name:       "Good Constraint",
<<<<<<< HEAD
			constraint: MakeConstraint(t, cts.MockTemplate, "tc_good_constraint"),
		},
		{
			name:                   "No Name",
			constraint:             MakeConstraint(t, cts.MockTemplate, ""),
			wantAddConstraintError: clienterrors.ErrInvalidConstraint,
		},
		{
			name:                   "No Kind",
			constraint:             MakeConstraint(t, "", "foo-constraint"),
			wantAddConstraintError: clienterrors.ErrMissingConstraintTemplate,
		},
		{
			name:                   "No Template",
			constraint:             MakeConstraint(t, "TemplateMissing", "foo-constraint"),
			wantAddConstraintError: clienterrors.ErrMissingConstraintTemplate,
		},
		{
			name: "No Group",
			constraint: &unstructured.Unstructured{
				Object: map[string]interface{}{
					"kind": cts.MockTemplate,
				},
			},
			wantAddConstraintError: clienterrors.ErrInvalidConstraint,
=======
			template:   CreateTemplate(MockTargetHandler, TemplateModule),
			constraint: MakeConstraint(t, MockTemplate, "tc_good_constraint"),
		},
		{
			name:                   "No Name",
			template:               CreateTemplate(MockTargetHandler, TemplateModule),
			constraint:             MakeConstraint(t, MockTemplate, ""),
			wantAddConstraintError: ErrInvalidConstraint,
		},
		{
			name:                   "No Kind",
			template:               CreateTemplate(MockTargetHandler, TemplateModule),
			constraint:             MakeConstraint(t, "", "foo-constraint"),
			wantAddConstraintError: ErrMissingConstraintTemplate,
		},
		{
			name:                   "No Template",
			template:               CreateTemplate(MockTargetHandler, TemplateModule),
			constraint:             MakeConstraint(t, "TemplateMissing", "foo-constraint"),
			wantAddConstraintError: ErrMissingConstraintTemplate,
		},
		{
			name:     "No Group",
			template: CreateTemplate(MockTargetHandler, TemplateModule),
			constraint: &unstructured.Unstructured{
				Object: map[string]interface{}{
					"kind": MockTemplate,
				},
			},
			wantAddConstraintError: ErrInvalidConstraint,
>>>>>>> f427e487
		},
	}

	for _, tc := range testCases {
		t.Run(tc.name, func(t *testing.T) {
			d := New()
			dr, ok := d.(*Driver)
			if !ok {
				t.Fatalf("got New() type = %T, want %T", dr, &Driver{})
			}
<<<<<<< HEAD
			tmpl := cts.New(cts.OptTargets(cts.Target(cts.MockTargetHandler, TemplateModule)))
			err := dr.AddTemplate(tmpl)
=======
			err := dr.AddTemplate(tc.template)
>>>>>>> f427e487
			if err != nil {
				t.Fatalf("got AddTemplate() error = %v", err)
			}
			err = dr.AddConstraint(context.Background(), tc.constraint)
			if !errors.Is(err, tc.wantAddConstraintError) {
				t.Fatalf("got AddConstraint() error = %v, want %v",
					err, tc.wantAddConstraintError)
			}
			if err == nil {
				storage, err := dr.Dump(context.Background())
				if err != nil {
					t.Fatalf("could not dump driver %v", err)
				}
				if !strings.Contains(storage, tc.constraint.GetName()) {
					t.Errorf("expected constraint %s not added to driver", tc.constraint.GetName())
				}
			}
		})
	}
}

func TestDriver_RemoveConstraint(t *testing.T) {
<<<<<<< HEAD
	tmpl := cts.New(cts.OptTargets(cts.Target(cts.MockTargetHandler, TemplateModule)))
=======
>>>>>>> f427e487
	tcs := []struct {
		name       string
		template   *templates.ConstraintTemplate
		constraint *unstructured.Unstructured
		toRemove   *unstructured.Unstructured
		wantError  error
	}{
		{
			name:       "Good Constraint",
<<<<<<< HEAD
			template:   tmpl,
			constraint: MakeConstraint(t, cts.MockTemplate, "foo"),
			toRemove:   MakeConstraint(t, cts.MockTemplate, "foo"),
=======
			template:   CreateTemplate(MockTargetHandler, TemplateModule),
			constraint: MakeConstraint(t, MockTemplate, "foo"),
			toRemove:   MakeConstraint(t, MockTemplate, "foo"),
>>>>>>> f427e487
			wantError:  nil,
		},
		{
			name:       "No name",
<<<<<<< HEAD
			template:   tmpl,
			constraint: MakeConstraint(t, cts.MockTemplate, "foo"),
			toRemove:   MakeConstraint(t, cts.MockTemplate, ""),
			wantError:  clienterrors.ErrInvalidConstraint,
		},
		{
			name:       "No Kind",
			template:   tmpl,
			constraint: MakeConstraint(t, cts.MockTemplate, "foo"),
=======
			template:   CreateTemplate(MockTargetHandler, TemplateModule),
			constraint: MakeConstraint(t, MockTemplate, "foo"),
			toRemove:   MakeConstraint(t, MockTemplate, ""),
			wantError:  ErrInvalidConstraint,
		},
		{
			name:       "No Kind",
			template:   CreateTemplate(MockTargetHandler, TemplateModule),
			constraint: MakeConstraint(t, MockTemplate, "foo"),
>>>>>>> f427e487
			toRemove:   MakeConstraint(t, "", "foo"),
			wantError:  nil,
		},
		{
			name:      "No Template",
			toRemove:  MakeConstraint(t, "Foos", "foo"),
			wantError: nil,
		},
		{
			name:      "No Constraint",
<<<<<<< HEAD
			template:  tmpl,
			toRemove:  MakeConstraint(t, cts.MockTemplate, "foo"),
=======
			template:  CreateTemplate(MockTargetHandler, TemplateModule),
			toRemove:  MakeConstraint(t, MockTemplate, "foo"),
>>>>>>> f427e487
			wantError: nil,
		},
	}

	for _, tc := range tcs {
		t.Run(tc.name, func(t *testing.T) {
			ctx := context.Background()

			d := New()
			dr, ok := d.(*Driver)
			if !ok {
				t.Fatalf("got New() type = %T, want %T", dr, &Driver{})
			}

			if tc.template != nil {
				err := dr.AddTemplate(tc.template)
				if err != nil {
					t.Fatal(err)
				}
			}

			if tc.constraint != nil {
				err := dr.AddConstraint(ctx, tc.constraint)
				if err != nil {
					t.Fatal(err)
				}
			}

			err := dr.RemoveConstraint(context.Background(), tc.toRemove)

			if !errors.Is(err, tc.wantError) {
				t.Errorf("got RemoveConstraint error = %v, want %v",
					err, tc.wantError)
			}
		})
	}
}

func TestDriver_PutData(t *testing.T) {
	testCases := []struct {
		name        string
		beforePath  string
		beforeValue interface{}
		path        string
		value       interface{}

		wantErr error
	}{
		{
			name:  "empty path",
			path:  "",
			value: map[string]string{},

			wantErr: clienterrors.ErrPathInvalid,
		},
		{
			name:  "root path",
			path:  "/",
			value: map[string]string{},

			wantErr: clienterrors.ErrPathInvalid,
		},
		{
			name:  "valid write",
			path:  "/foo",
			value: map[string]string{"foo": "bar"},

			wantErr: nil,
		},
		{
			name:        "valid overwrite",
			beforePath:  "/foo",
			beforeValue: map[string]string{"foo": "bar"},
			path:        "/foo",
			value:       map[string]string{"foo": "qux"},

			wantErr: nil,
		},
		{
			name:        "write to subdirectory of existing data",
			beforePath:  "/foo",
			beforeValue: map[string]string{"foo": "bar"},
			path:        "/foo/bar",
			value:       map[string]string{"foo": "qux"},

			wantErr: clienterrors.ErrWrite,
		},
		{
			name:        "write to subdirectory of non-object",
			beforePath:  "/foo",
			beforeValue: "bar",
			path:        "/foo/bar",
			value:       map[string]string{"foo": "qux"},

			wantErr: clienterrors.ErrWrite,
		},
		{
			name:        "write to parent directory of existing data",
			beforePath:  "/foo/bar",
			beforeValue: map[string]string{"foo": "bar"},
			path:        "/foo",
			value:       map[string]string{"foo": "qux"},

			wantErr: nil,
		},
	}

	for _, tc := range testCases {
		t.Run(tc.name, func(t *testing.T) {
			ctx := context.Background()

			s := &fakeStorage{}
			d := New(Storage(s))

			if tc.beforeValue != nil {
				err := d.PutData(ctx, tc.beforePath, tc.beforeValue)
				if err != nil {
					t.Fatalf("got setup PutData() error = %v, want %v", err, nil)
				}
			}

			err := d.PutData(ctx, tc.path, tc.value)
			if !errors.Is(err, tc.wantErr) {
				t.Fatalf("got PutData() error = %v, want %v",
					err, tc.wantErr)
			}

			if errors.Is(tc.wantErr, clienterrors.ErrPathInvalid) {
				return
			}

			// Verify the state of data in storage.

			readPath := tc.path
			wantValue := tc.value
			if tc.wantErr != nil {
				// We encountered an error writing data, so we expect the original data to be unchanged.
				readPath = tc.beforePath
				wantValue = tc.beforeValue
			}

			path, err := parsePath(readPath)
			if err != nil {
				t.Fatalf("got parsePath() e = %v, want %v", err, nil)
			}

			gotValue, err := s.Read(ctx, nil, path)
			if err != nil {
				t.Fatalf("got fakeStorage.Read() error = %v, want %v", err, nil)
			}

			if diff := cmp.Diff(wantValue, gotValue); diff != "" {
				t.Errorf("read data did not equal expected (-want, +got): %v", diff)
			}
		})
	}
}

func TestDriver_PutData_StorageErrors(t *testing.T) {
	testCases := []struct {
		name    string
		storage storage.Store

		wantErr error
	}{
		{
			name:    "success",
			storage: &fakeStorage{},
			wantErr: nil,
		},
		{
			name:    "transaction error",
			storage: &transactionErrorStorage{},
			wantErr: clienterrors.ErrTransaction,
		},
		{
			name:    "read error",
			storage: &readErrorStorage{},
			wantErr: clienterrors.ErrRead,
		},
		{
			name:    "write error",
			storage: &writeErrorStorage{},
			wantErr: clienterrors.ErrWrite,
		},
		{
			name:    "commit error",
			storage: &commitErrorStorage{},
			wantErr: clienterrors.ErrTransaction,
		},
	}

	for _, tc := range testCases {
		t.Run(tc.name, func(t *testing.T) {
			ctx := context.Background()

			d := New(Storage(tc.storage))

			path := "/foo"
			value := map[string]string{"bar": "qux"}
			err := d.PutData(ctx, path, value)

			if !errors.Is(err, tc.wantErr) {
				t.Errorf("got PutData() error = %v, want %v", err, tc.wantErr)
			}
		})
	}
}

func TestDriver_DeleteData(t *testing.T) {
	testCases := []struct {
		name        string
		beforePath  string
		beforeValue interface{}
		path        string

		wantDeleted bool
		wantErr     error
	}{
		{
			name:        "empty path",
			beforePath:  "/foo",
			beforeValue: "bar",
			path:        "",

			wantDeleted: false,
			wantErr:     clienterrors.ErrPathInvalid,
		},
		{
			name:        "success",
			beforePath:  "/foo",
			beforeValue: "bar",
			path:        "/foo",

			wantDeleted: true,
			wantErr:     nil,
		},
		{
			name:        "non existent",
			beforePath:  "/foo",
			beforeValue: "bar",
			path:        "/qux",

			wantDeleted: false,
			wantErr:     nil,
		},
	}

	for _, tc := range testCases {
		t.Run(tc.name, func(t *testing.T) {
			ctx := context.Background()

			s := &fakeStorage{}
			d := New(Storage(s))

			err := d.PutData(ctx, tc.beforePath, tc.beforeValue)
			if err != nil {
				t.Fatalf("got setup PutData() error = %v, want %v", err, nil)
			}

			deleted, err := d.DeleteData(ctx, tc.path)
			if !errors.Is(err, tc.wantErr) {
				t.Fatalf("got DeleteData() error = %v, want %v", err, tc.wantErr)
			}
			if deleted != tc.wantDeleted {
				t.Fatalf("got DeleteData() = %t, want %t", deleted, tc.wantDeleted)
			}

			var wantValue interface{}
			if !tc.wantDeleted {
				wantValue = tc.beforeValue
			}

			if diff := cmp.Diff(wantValue, s.values[tc.beforePath]); diff != "" {
				t.Errorf(diff)
			}
		})
	}
}

func TestDriver_DeleteData_StorageErrors(t *testing.T) {
	testCases := []struct {
		name    string
		storage storage.Store

		wantErr error
	}{
		{
			name:    "success",
			storage: &fakeStorage{},
			wantErr: nil,
		},
		{
			name:    "transaction error",
			storage: &transactionErrorStorage{},
			wantErr: clienterrors.ErrTransaction,
		},
		{
			name:    "write error",
			storage: &writeErrorStorage{},
			wantErr: clienterrors.ErrWrite,
		},
		{
			name: "commit error",
			storage: &commitErrorStorage{
				fakeStorage: fakeStorage{values: map[string]interface{}{
					"/foo": "bar",
				}},
			},
			wantErr: clienterrors.ErrTransaction,
		},
	}

	for _, tc := range testCases {
		t.Run(tc.name, func(t *testing.T) {
			ctx := context.Background()

			d := New(Storage(tc.storage))

			path := "/foo"
			_, err := d.DeleteData(ctx, path)

			if !errors.Is(err, tc.wantErr) {
				t.Errorf("got DeleteData() error = %v, want %v", err, tc.wantErr)
			}
		})
	}
}

type fakeStorage struct {
	storage.Store

	policies map[string][]byte
	values   map[string]interface{}
}

var _ storage.Store = &fakeStorage{}

func (s *fakeStorage) UpsertPolicy(_ context.Context, _ storage.Transaction, name string, bytes []byte) error {
	if s.policies == nil {
		s.policies = make(map[string][]byte)
	}

	s.policies[name] = bytes

	return nil
}

func (s *fakeStorage) DeletePolicy(_ context.Context, _ storage.Transaction, name string) error {
	delete(s.policies, name)

	return nil
}

func (s *fakeStorage) NewTransaction(_ context.Context, _ ...storage.TransactionParams) (storage.Transaction, error) {
	return nil, nil
}

func (s *fakeStorage) Read(_ context.Context, _ storage.Transaction, path storage.Path) (interface{}, error) {
	value, found := s.values[path.String()]
	if !found {
		return nil, &storage.Error{Code: storage.NotFoundErr}
	}

	return value, nil
}

func (s *fakeStorage) Write(_ context.Context, _ storage.Transaction, _ storage.PatchOp, path storage.Path, value interface{}) error {
	if s.values == nil {
		s.values = make(map[string]interface{})
	}

	if value == nil && s.values[path.String()] == nil {
		return &storage.Error{Code: storage.NotFoundErr}
	}

	s.values[path.String()] = value

	return nil
}

func (s *fakeStorage) Commit(_ context.Context, _ storage.Transaction) error {
	return nil
}

func (s *fakeStorage) Abort(_ context.Context, _ storage.Transaction) {}

type transactionErrorStorage struct {
	fakeStorage
}

func (s *transactionErrorStorage) NewTransaction(_ context.Context, _ ...storage.TransactionParams) (storage.Transaction, error) {
	return nil, errors.New("error making new transaction")
}

type commitErrorStorage struct {
	fakeStorage
}

func (s *commitErrorStorage) Commit(_ context.Context, _ storage.Transaction) error {
	return errors.New("error committing changes")
}

type writeErrorStorage struct {
	fakeStorage
}

func (s *writeErrorStorage) Write(_ context.Context, _ storage.Transaction, _ storage.PatchOp, _ storage.Path, _ interface{}) error {
	return errors.New("error writing data")
}

type readErrorStorage struct {
	fakeStorage
}

func (s *readErrorStorage) Read(_ context.Context, _ storage.Transaction, _ storage.Path) (interface{}, error) {
	return nil, errors.New("error writing data")
}

<<<<<<< HEAD
// MakeConstraint creates a new test Constraint.
// TODO: use the MakeConstraint in clienttest when it's moved to cts.
=======
// TODO: move the mocking functions to a pkg that can be shared with client.
func CreateTemplate(targetHandler, rego string) *templates.ConstraintTemplate {
	tmpl := &templates.ConstraintTemplate{
		TypeMeta: v1.TypeMeta{},
		ObjectMeta: v1.ObjectMeta{
			Name: "mockconstrainttemplate",
		},
		Spec: templates.ConstraintTemplateSpec{
			CRD: templates.CRD{
				Spec: templates.CRDSpec{
					Names: templates.Names{
						Kind:       MockTemplate,
						ShortNames: nil,
					},
				},
			},
		},
	}
	if targetHandler == "" && rego == "" {
		return tmpl
	}
	tmpl.Spec.Targets = []templates.Target{
		{
			Target: targetHandler,
			Rego:   rego,
		},
	}
	return tmpl
}

// MakeConstraint creates a new test Constraint.
>>>>>>> f427e487
func MakeConstraint(t testing.TB, kind, name string) *unstructured.Unstructured {
	t.Helper()

	u := &unstructured.Unstructured{Object: make(map[string]interface{})}

	u.SetGroupVersionKind(schema.GroupVersionKind{
		Group:   constraints.Group,
		Version: "v1beta1",
		Kind:    kind,
	})
	u.SetName(name)

	return u
}<|MERGE_RESOLUTION|>--- conflicted
+++ resolved
@@ -7,17 +7,10 @@
 	"strings"
 	"testing"
 
-	"github.com/open-policy-agent/frameworks/constraint/pkg/apis/constraints"
-<<<<<<< HEAD
 	"github.com/open-policy-agent/frameworks/constraint/pkg/client/clienttest/cts"
 	clienterrors "github.com/open-policy-agent/frameworks/constraint/pkg/client/errors"
 	"github.com/open-policy-agent/frameworks/constraint/pkg/core/templates"
-=======
-	"github.com/open-policy-agent/frameworks/constraint/pkg/core/templates"
-	v1 "k8s.io/apimachinery/pkg/apis/meta/v1"
->>>>>>> f427e487
 	"k8s.io/apimachinery/pkg/apis/meta/v1/unstructured"
-	"k8s.io/apimachinery/pkg/runtime/schema"
 
 	"github.com/google/go-cmp/cmp"
 	"github.com/google/go-cmp/cmp/cmpopts"
@@ -56,12 +49,6 @@
 package something
 
 violation[msg] {msg := "always"}`
-<<<<<<< HEAD
-=======
-
-	MockTemplate      string = "MockConstraintTemplate"
-	MockTargetHandler string = "foo"
->>>>>>> f427e487
 )
 
 func TestDriver_PutModule(t *testing.T) {
@@ -459,11 +446,7 @@
 				t.Fatalf("got New() type = %T, want %T", dr, &Driver{})
 			}
 			dr.SetExterns(tc.externs)
-<<<<<<< HEAD
 			tmpl := cts.New(cts.OptTargets(cts.Target(tc.targetHandler, tc.rego)))
-=======
-			tmpl := CreateTemplate(tc.targetHandler, tc.rego)
->>>>>>> f427e487
 			gotErr := dr.AddTemplate(tmpl)
 			if !errors.Is(gotErr, tc.wantErr) {
 				t.Fatalf("got AddTemplate() error = %v, want %v", gotErr, tc.wantErr)
@@ -519,11 +502,7 @@
 				t.Fatalf("got New() type = %T, want %T", dr, &Driver{})
 			}
 			dr.SetExterns(tc.externs)
-<<<<<<< HEAD
 			tmpl := cts.New(cts.OptTargets(cts.Target(tc.targetHandler, tc.rego)))
-=======
-			tmpl := CreateTemplate(tc.targetHandler, tc.rego)
->>>>>>> f427e487
 			gotErr := dr.AddTemplate(tmpl)
 			if !errors.Is(gotErr, tc.wantErr) {
 				t.Fatalf("got AddTemplate() error = %v, want %v", gotErr, tc.wantErr)
@@ -545,31 +524,26 @@
 func TestDriver_AddConstraint(t *testing.T) {
 	testCases := []struct {
 		name                   string
-<<<<<<< HEAD
-=======
-		template               *templates.ConstraintTemplate
->>>>>>> f427e487
 		constraint             *unstructured.Unstructured
 		wantAddConstraintError error
 	}{
 		{
 			name:       "Good Constraint",
-<<<<<<< HEAD
-			constraint: MakeConstraint(t, cts.MockTemplate, "tc_good_constraint"),
+			constraint: cts.MakeConstraint(t, cts.MockTemplate, "tc_good_constraint"),
 		},
 		{
 			name:                   "No Name",
-			constraint:             MakeConstraint(t, cts.MockTemplate, ""),
+			constraint:             cts.MakeConstraint(t, cts.MockTemplate, ""),
 			wantAddConstraintError: clienterrors.ErrInvalidConstraint,
 		},
 		{
 			name:                   "No Kind",
-			constraint:             MakeConstraint(t, "", "foo-constraint"),
+			constraint:             cts.MakeConstraint(t, "", "foo-constraint"),
 			wantAddConstraintError: clienterrors.ErrMissingConstraintTemplate,
 		},
 		{
 			name:                   "No Template",
-			constraint:             MakeConstraint(t, "TemplateMissing", "foo-constraint"),
+			constraint:             cts.MakeConstraint(t, "TemplateMissing", "foo-constraint"),
 			wantAddConstraintError: clienterrors.ErrMissingConstraintTemplate,
 		},
 		{
@@ -580,38 +554,6 @@
 				},
 			},
 			wantAddConstraintError: clienterrors.ErrInvalidConstraint,
-=======
-			template:   CreateTemplate(MockTargetHandler, TemplateModule),
-			constraint: MakeConstraint(t, MockTemplate, "tc_good_constraint"),
-		},
-		{
-			name:                   "No Name",
-			template:               CreateTemplate(MockTargetHandler, TemplateModule),
-			constraint:             MakeConstraint(t, MockTemplate, ""),
-			wantAddConstraintError: ErrInvalidConstraint,
-		},
-		{
-			name:                   "No Kind",
-			template:               CreateTemplate(MockTargetHandler, TemplateModule),
-			constraint:             MakeConstraint(t, "", "foo-constraint"),
-			wantAddConstraintError: ErrMissingConstraintTemplate,
-		},
-		{
-			name:                   "No Template",
-			template:               CreateTemplate(MockTargetHandler, TemplateModule),
-			constraint:             MakeConstraint(t, "TemplateMissing", "foo-constraint"),
-			wantAddConstraintError: ErrMissingConstraintTemplate,
-		},
-		{
-			name:     "No Group",
-			template: CreateTemplate(MockTargetHandler, TemplateModule),
-			constraint: &unstructured.Unstructured{
-				Object: map[string]interface{}{
-					"kind": MockTemplate,
-				},
-			},
-			wantAddConstraintError: ErrInvalidConstraint,
->>>>>>> f427e487
 		},
 	}
 
@@ -622,12 +564,8 @@
 			if !ok {
 				t.Fatalf("got New() type = %T, want %T", dr, &Driver{})
 			}
-<<<<<<< HEAD
 			tmpl := cts.New(cts.OptTargets(cts.Target(cts.MockTargetHandler, TemplateModule)))
 			err := dr.AddTemplate(tmpl)
-=======
-			err := dr.AddTemplate(tc.template)
->>>>>>> f427e487
 			if err != nil {
 				t.Fatalf("got AddTemplate() error = %v", err)
 			}
@@ -650,10 +588,7 @@
 }
 
 func TestDriver_RemoveConstraint(t *testing.T) {
-<<<<<<< HEAD
 	tmpl := cts.New(cts.OptTargets(cts.Target(cts.MockTargetHandler, TemplateModule)))
-=======
->>>>>>> f427e487
 	tcs := []struct {
 		name       string
 		template   *templates.ConstraintTemplate
@@ -663,57 +598,34 @@
 	}{
 		{
 			name:       "Good Constraint",
-<<<<<<< HEAD
 			template:   tmpl,
-			constraint: MakeConstraint(t, cts.MockTemplate, "foo"),
-			toRemove:   MakeConstraint(t, cts.MockTemplate, "foo"),
-=======
-			template:   CreateTemplate(MockTargetHandler, TemplateModule),
-			constraint: MakeConstraint(t, MockTemplate, "foo"),
-			toRemove:   MakeConstraint(t, MockTemplate, "foo"),
->>>>>>> f427e487
+			constraint: cts.MakeConstraint(t, cts.MockTemplate, "foo"),
+			toRemove:   cts.MakeConstraint(t, cts.MockTemplate, "foo"),
 			wantError:  nil,
 		},
 		{
 			name:       "No name",
-<<<<<<< HEAD
 			template:   tmpl,
-			constraint: MakeConstraint(t, cts.MockTemplate, "foo"),
-			toRemove:   MakeConstraint(t, cts.MockTemplate, ""),
+			constraint: cts.MakeConstraint(t, cts.MockTemplate, "foo"),
+			toRemove:   cts.MakeConstraint(t, cts.MockTemplate, ""),
 			wantError:  clienterrors.ErrInvalidConstraint,
 		},
 		{
 			name:       "No Kind",
 			template:   tmpl,
-			constraint: MakeConstraint(t, cts.MockTemplate, "foo"),
-=======
-			template:   CreateTemplate(MockTargetHandler, TemplateModule),
-			constraint: MakeConstraint(t, MockTemplate, "foo"),
-			toRemove:   MakeConstraint(t, MockTemplate, ""),
-			wantError:  ErrInvalidConstraint,
-		},
-		{
-			name:       "No Kind",
-			template:   CreateTemplate(MockTargetHandler, TemplateModule),
-			constraint: MakeConstraint(t, MockTemplate, "foo"),
->>>>>>> f427e487
-			toRemove:   MakeConstraint(t, "", "foo"),
+			constraint: cts.MakeConstraint(t, cts.MockTemplate, "foo"),
+			toRemove:   cts.MakeConstraint(t, "", "foo"),
 			wantError:  nil,
 		},
 		{
 			name:      "No Template",
-			toRemove:  MakeConstraint(t, "Foos", "foo"),
+			toRemove:  cts.MakeConstraint(t, "Foos", "foo"),
 			wantError: nil,
 		},
 		{
 			name:      "No Constraint",
-<<<<<<< HEAD
 			template:  tmpl,
-			toRemove:  MakeConstraint(t, cts.MockTemplate, "foo"),
-=======
-			template:  CreateTemplate(MockTargetHandler, TemplateModule),
-			toRemove:  MakeConstraint(t, MockTemplate, "foo"),
->>>>>>> f427e487
+			toRemove:  cts.MakeConstraint(t, cts.MockTemplate, "foo"),
 			wantError: nil,
 		},
 	}
@@ -1131,55 +1043,4 @@
 
 func (s *readErrorStorage) Read(_ context.Context, _ storage.Transaction, _ storage.Path) (interface{}, error) {
 	return nil, errors.New("error writing data")
-}
-
-<<<<<<< HEAD
-// MakeConstraint creates a new test Constraint.
-// TODO: use the MakeConstraint in clienttest when it's moved to cts.
-=======
-// TODO: move the mocking functions to a pkg that can be shared with client.
-func CreateTemplate(targetHandler, rego string) *templates.ConstraintTemplate {
-	tmpl := &templates.ConstraintTemplate{
-		TypeMeta: v1.TypeMeta{},
-		ObjectMeta: v1.ObjectMeta{
-			Name: "mockconstrainttemplate",
-		},
-		Spec: templates.ConstraintTemplateSpec{
-			CRD: templates.CRD{
-				Spec: templates.CRDSpec{
-					Names: templates.Names{
-						Kind:       MockTemplate,
-						ShortNames: nil,
-					},
-				},
-			},
-		},
-	}
-	if targetHandler == "" && rego == "" {
-		return tmpl
-	}
-	tmpl.Spec.Targets = []templates.Target{
-		{
-			Target: targetHandler,
-			Rego:   rego,
-		},
-	}
-	return tmpl
-}
-
-// MakeConstraint creates a new test Constraint.
->>>>>>> f427e487
-func MakeConstraint(t testing.TB, kind, name string) *unstructured.Unstructured {
-	t.Helper()
-
-	u := &unstructured.Unstructured{Object: make(map[string]interface{})}
-
-	u.SetGroupVersionKind(schema.GroupVersionKind{
-		Group:   constraints.Group,
-		Version: "v1beta1",
-		Kind:    kind,
-	})
-	u.SetName(name)
-
-	return u
 }