--- conflicted
+++ resolved
@@ -48,13 +48,9 @@
 // AddCachedData inserts the provided data into every target and driver which caches data.
 // On error, the responses return value will still be populated so that
 // partial results can be analyzed.
-<<<<<<< HEAD
 func (c *Client) AddCachedData(ctx context.Context, data interface{}) (*types.Responses, error) {
-=======
-func (c *Client) AddData(ctx context.Context, data interface{}) (*types.Responses, error) {
-	// TODO(#189): Make AddData atomic across all Drivers/Targets.
-
->>>>>>> 2c8fe2d2
+	// TODO(#189): Make AddCachedData atomic across all Drivers/Targets.
+
 	resp := types.NewResponses()
 	errMap := make(clienterrors.ErrorMap)
 	for target, h := range c.targets {
@@ -66,9 +62,6 @@
 		if !handled {
 			continue
 		}
-<<<<<<< HEAD
-		if err := c.backend.driver.AddCachedData(ctx, target, relPath, processedData); err != nil {
-=======
 
 		var cache handler.Cache
 		if cacher, ok := h.(handler.Cacher); ok {
@@ -89,10 +82,7 @@
 
 		// paths passed to driver must be specific to the target to prevent key
 		// collisions.
-		driverPath := createDataPath(target, relPath)
-		err = c.driver.PutData(ctx, driverPath, processedData)
-		if err != nil {
->>>>>>> 2c8fe2d2
+		if err != c.driver.AddCachedData(ctx, target, relPath, processedData) {
 			errMap[target] = err
 
 			if cache != nil {
@@ -125,12 +115,7 @@
 		if !handled {
 			continue
 		}
-<<<<<<< HEAD
-		if err := c.backend.driver.RemoveCachedData(ctx, target, relPath); err != nil {
-=======
-
-		if _, err := c.driver.DeleteData(ctx, createDataPath(target, relPath)); err != nil {
->>>>>>> 2c8fe2d2
+		if err := c.driver.RemoveCachedData(ctx, target, relPath); err != nil {
 			errMap[target] = err
 			continue
 		}
