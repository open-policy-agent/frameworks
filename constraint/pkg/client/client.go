package client

import (
	"bytes"
	"context"
	"errors"
	"fmt"
	"path"
	"sort"
	"strings"
	"sync"

	"github.com/open-policy-agent/frameworks/constraint/pkg/apis/constraints"
	"github.com/open-policy-agent/frameworks/constraint/pkg/client/crds"
	"github.com/open-policy-agent/frameworks/constraint/pkg/client/drivers"
	"github.com/open-policy-agent/frameworks/constraint/pkg/client/drivers/local"
	clienterrors "github.com/open-policy-agent/frameworks/constraint/pkg/client/errors"
	"github.com/open-policy-agent/frameworks/constraint/pkg/client/regolib"
	constraintlib "github.com/open-policy-agent/frameworks/constraint/pkg/core/constraints"
	"github.com/open-policy-agent/frameworks/constraint/pkg/core/templates"
	"github.com/open-policy-agent/frameworks/constraint/pkg/handler"
	"github.com/open-policy-agent/frameworks/constraint/pkg/types"
	"github.com/open-policy-agent/opa/format"
	"k8s.io/apiextensions-apiserver/pkg/apis/apiextensions"
	"k8s.io/apimachinery/pkg/apis/meta/v1/unstructured"
	"k8s.io/apimachinery/pkg/runtime/schema"
)

type templateEntry struct {
	template *templates.ConstraintTemplate
	CRD      *apiextensions.CustomResourceDefinition
	Targets  []string
}

type Client struct {
	driver  drivers.Driver
	targets map[string]handler.TargetHandler

	// mtx guards access to both templates and constraints.
	mtx       sync.RWMutex
	templates map[templateKey]*templateEntry
	// TODO: https://github.com/open-policy-agent/frameworks/issues/187
	constraints map[schema.GroupKind]map[string]*unstructured.Unstructured

	AllowedDataFields []string
}

// createDataPath compiles the data destination: data.external.<target>.<path>.
func createDataPath(target, subpath string) string {
	subpaths := strings.Split(subpath, "/")
	p := []string{"external", target}
	p = append(p, subpaths...)

	return "/" + path.Join(p...)
}

// AddData inserts the provided data into OPA for every target that can handle the data.
// On error, the responses return value will still be populated so that
// partial results can be analyzed.
func (c *Client) AddData(ctx context.Context, data interface{}) (*types.Responses, error) {
	// TODO(#189): Make AddData atomic across all Drivers/Targets.

	resp := types.NewResponses()
	errMap := make(clienterrors.ErrorMap)
	for target, h := range c.targets {
		handled, relPath, processedData, err := h.ProcessData(data)
		if err != nil {
			errMap[target] = err
			continue
		}
		if !handled {
			continue
		}
<<<<<<< HEAD
		if err := c.driver.PutData(ctx, createDataPath(target, relPath), processedData); err != nil {
=======

		var cache handler.Cache
		if cacher, ok := h.(handler.Cacher); ok {
			cache = cacher.GetCache()
		}

		// Add to the target cache first because cache.Remove cannot fail. Thus, we
		// can prevent the system from getting into an inconsistent state.
		if cache != nil {
			err = cache.Add(relPath, processedData)
			if err != nil {
				// Use a different key than the driver to avoid clobbering errors.
				errMap[target] = err

				continue
			}
		}

		// paths passed to driver must be specific to the target to prevent key
		// collisions.
		driverPath := createDataPath(target, relPath)
		err = c.backend.driver.PutData(ctx, driverPath, processedData)
		if err != nil {
>>>>>>> cd1085b0
			errMap[target] = err

			if cache != nil {
				cache.Remove(relPath)
			}
			continue
		}

		resp.Handled[target] = true
	}

	if len(errMap) == 0 {
		return resp, nil
	}
	return resp, &errMap
}

// RemoveData removes data from OPA for every target that can handle the data.
// On error, the responses return value will still be populated so that
// partial results can be analyzed.
func (c *Client) RemoveData(ctx context.Context, data interface{}) (*types.Responses, error) {
	resp := types.NewResponses()
	errMap := make(clienterrors.ErrorMap)
	for target, h := range c.targets {
		handled, relPath, _, err := h.ProcessData(data)
		if err != nil {
			errMap[target] = err
			continue
		}
		if !handled {
			continue
		}
<<<<<<< HEAD
		if _, err := c.driver.DeleteData(ctx, createDataPath(target, relPath)); err != nil {
=======

		if _, err := c.backend.driver.DeleteData(ctx, createDataPath(target, relPath)); err != nil {
>>>>>>> cd1085b0
			errMap[target] = err
			continue
		}
		resp.Handled[target] = true

		if cacher, ok := h.(handler.Cacher); ok {
			cache := cacher.GetCache()

			cache.Remove(relPath)
		}
	}

	if len(errMap) == 0 {
		return resp, nil
	}

	return resp, &errMap
}

// createTemplatePath returns the package path for a given template: templates.<target>.<name>.
func createTemplatePath(target, name string) string {
	return fmt.Sprintf(`templates["%s"]["%s"]`, target, name)
}

// validateTargets handles validating the targets section of the CT.
func (c *Client) validateTargets(templ *templates.ConstraintTemplate) (*templates.Target, handler.TargetHandler, error) {
	if err := crds.ValidateTargets(templ); err != nil {
		return nil, nil, err
	}

	targetSpec := &templ.Spec.Targets[0]
	targetHandler, found := c.targets[targetSpec.Target]

	if !found {
		knownTargets := c.knownTargets()

		return nil, nil, fmt.Errorf("%w: target %q not recognized, known targets %v",
			clienterrors.ErrInvalidConstraintTemplate, targetSpec.Target, knownTargets)
	}

	return targetSpec, targetHandler, nil
}

type templateKey string

type keyableArtifact interface {
	Key() templateKey
}

var _ keyableArtifact = &basicCTArtifacts{}

func templateKeyFromConstraint(cst *unstructured.Unstructured) templateKey {
	return templateKey(strings.ToLower(cst.GetKind()))
}

// rawCTArtifacts have no processing and are only useful for looking things up
// from the cache.
type rawCTArtifacts struct {
	// template is the template itself
	template *templates.ConstraintTemplate
}

func (a *rawCTArtifacts) Key() templateKey {
	return templateKey(a.template.GetName())
}

// createRawTemplateArtifacts creates the "free" artifacts for a template, avoiding more
// complex tasks like rewriting Rego. Provides minimal validation.
func (c *Client) createRawTemplateArtifacts(templ *templates.ConstraintTemplate) (*rawCTArtifacts, error) {
	if templ.GetName() == "" {
		return nil, fmt.Errorf("%w: missing name", clienterrors.ErrInvalidConstraintTemplate)
	}

	return &rawCTArtifacts{template: templ}, nil
}

// basicCTArtifacts are the artifacts created by processing a constraint template
// that require little compute effort.
type basicCTArtifacts struct {
	rawCTArtifacts

	// namePrefix is the name prefix by which the modules will be identified during create / delete
	// calls to the drivers.Driver interface.
	namePrefix string

	// gk is the groupKind of the constraints the template creates
	gk schema.GroupKind

	// crd is the CustomResourceDefinition created from the CT.
	crd *apiextensions.CustomResourceDefinition

	// targetHandler is the target handler indicated by the CT.  This isn't generated, but is used by
	// consumers of createTemplateArtifacts
	targetHandler handler.TargetHandler

	// targetSpec is the target-oriented portion of a CT's Spec field.
	targetSpec *templates.Target
}

func (a *basicCTArtifacts) CRD() *apiextensions.CustomResourceDefinition {
	return a.crd
}

// createBasicTemplateArtifacts creates the low-cost artifacts for a template, avoiding more
// complex tasks like rewriting Rego.
func (c *Client) createBasicTemplateArtifacts(templ *templates.ConstraintTemplate) (*basicCTArtifacts, error) {
	rawArtifacts, err := c.createRawTemplateArtifacts(templ)
	if err != nil {
		return nil, err
	}
	targetSpec, targetHandler, err := c.ValidateConstraintTemplateBasic(templ)
	if err != nil {
		return nil, err
	}

	sch := crds.CreateSchema(templ, targetHandler)

	crd, err := crds.CreateCRD(templ, sch)
	if err != nil {
		return nil, err
	}

	if err = crds.ValidateCRD(crd); err != nil {
		return nil, fmt.Errorf("%w: %v", clienterrors.ErrInvalidConstraintTemplate, err)
	}

	entryPointPath := createTemplatePath(targetHandler.GetName(), templ.Spec.CRD.Spec.Names.Kind)

	return &basicCTArtifacts{
		rawCTArtifacts: *rawArtifacts,
		gk:             schema.GroupKind{Group: crd.Spec.Group, Kind: crd.Spec.Names.Kind},
		crd:            crd,
		targetHandler:  targetHandler,
		targetSpec:     targetSpec,
		namePrefix:     entryPointPath,
	}, nil
}

// CreateCRD creates a CRD from template.
func (c *Client) CreateCRD(templ *templates.ConstraintTemplate) (*apiextensions.CustomResourceDefinition, error) {
	if templ == nil {
		return nil, fmt.Errorf("%w: got nil ConstraintTemplate",
			clienterrors.ErrInvalidConstraintTemplate)
	}

	artifacts, err := c.createBasicTemplateArtifacts(templ)
	if err != nil {
		return nil, err
	}
	return artifacts.crd, nil
}

func (c *Client) ValidateConstraintTemplateBasic(templ *templates.ConstraintTemplate) (*templates.Target, handler.TargetHandler, error) {
	kind := templ.Spec.CRD.Spec.Names.Kind
	if kind == "" {
		return nil, nil, fmt.Errorf("%w: ConstraintTemplate %q does not specify CRD Kind",
			clienterrors.ErrInvalidConstraintTemplate, templ.GetName())
	}

	if !strings.EqualFold(templ.ObjectMeta.Name, kind) {
		return nil, nil, fmt.Errorf("%w: the ConstraintTemplate's name %q is not equal to the lowercase of CRD's Kind: %q",
			clienterrors.ErrInvalidConstraintTemplate, templ.ObjectMeta.Name, strings.ToLower(kind))
	}

	targetSpec, targetHandler, err := c.validateTargets(templ)
	if err != nil {
		return nil, nil, fmt.Errorf("failed to validate targets for template %s: %w", templ.Name, err)
	}
	return targetSpec, targetHandler, nil
}

func (c *Client) ValidateConstraintTemplate(templ *templates.ConstraintTemplate) error {
	if templ == nil {
		return fmt.Errorf(`%w: ConstraintTemplate is nil`,
			clienterrors.ErrInvalidConstraintTemplate)
	}
	if _, _, err := c.ValidateConstraintTemplateBasic(templ); err != nil {
		return err
	}
	if dr, ok := c.driver.(*local.Driver); ok {
		_, _, err := dr.ValidateConstraintTemplate(templ)
		return err
	}
	return fmt.Errorf("driver %T is not supported", c.driver)
}

// AddTemplate adds the template source code to OPA and registers the CRD with the client for
// schema validation on calls to AddConstraint. On error, the responses return value
// will still be populated so that partial results can be analyzed.
func (c *Client) AddTemplate(templ *templates.ConstraintTemplate) (*types.Responses, error) {
	resp := types.NewResponses()

	basicArtifacts, err := c.createBasicTemplateArtifacts(templ)
	if err != nil {
		return resp, err
	}

	// return immediately if no change
	if cached, err := c.GetTemplate(templ); err == nil && cached.SemanticEqual(templ) {
		resp.Handled[basicArtifacts.targetHandler.GetName()] = true
		return resp, nil
	}

	c.mtx.Lock()
	defer c.mtx.Unlock()

	if err = c.driver.AddTemplate(templ); err != nil {
		return resp, err
	}
	cpy := templ.DeepCopy()
	cpy.Status = templates.ConstraintTemplateStatus{}
	c.templates[basicArtifacts.Key()] = &templateEntry{
		template: cpy,
		CRD:      basicArtifacts.crd,
		Targets:  []string{basicArtifacts.targetHandler.GetName()},
	}

	if _, ok := c.constraints[basicArtifacts.gk]; !ok {
		c.constraints[basicArtifacts.gk] = make(map[string]*unstructured.Unstructured)
	}
	resp.Handled[basicArtifacts.targetHandler.GetName()] = true
	return resp, nil
}

// RemoveTemplate removes the template source code from OPA and removes the CRD from the validation
// registry. Any constraints relying on the template will also be removed.
// On error, the responses return value will still be populated so that
// partial results can be analyzed.
func (c *Client) RemoveTemplate(ctx context.Context, templ *templates.ConstraintTemplate) (*types.Responses, error) {
	resp := types.NewResponses()

	rawArtifacts, err := c.createRawTemplateArtifacts(templ)
	if err != nil {
		return resp, err
	}

	c.mtx.Lock()
	defer c.mtx.Unlock()

	template, err := c.getTemplateNoLock(rawArtifacts.Key())
	if err != nil {
		if errors.Is(err, ErrMissingConstraintTemplate) {
			return resp, nil
		}
		return resp, err
	}

	artifacts, err := c.createBasicTemplateArtifacts(template)
	if err != nil {
		return resp, err
	}

	if err := c.driver.RemoveTemplate(templ); err != nil {
		return resp, err
	}

	for _, cstr := range c.constraints[artifacts.gk] {
		if r, err := c.removeConstraintNoLock(ctx, cstr); err != nil {
			return r, err
		}
	}
	delete(c.constraints, artifacts.gk)
	// Also clean up root path to avoid memory leaks
	constraintRoot := createConstraintGKPath(artifacts.targetHandler.GetName(), artifacts.gk)
	if _, err := c.driver.DeleteData(ctx, constraintRoot); err != nil {
		return resp, err
	}
	delete(c.templates, artifacts.Key())
	resp.Handled[artifacts.targetHandler.GetName()] = true
	return resp, nil
}

// GetTemplate gets the currently recognized template.
func (c *Client) GetTemplate(templ *templates.ConstraintTemplate) (*templates.ConstraintTemplate, error) {
	artifacts, err := c.createRawTemplateArtifacts(templ)
	if err != nil {
		return nil, err
	}

	c.mtx.RLock()
	defer c.mtx.RUnlock()
	return c.getTemplateNoLock(artifacts.Key())
}

func (c *Client) getTemplateNoLock(key templateKey) (*templates.ConstraintTemplate, error) {
	t, ok := c.templates[key]
	if !ok {
		return nil, fmt.Errorf("%w: template for %q not found",
			ErrMissingConstraintTemplate, key)
	}

	ret := t.template.DeepCopy()
	return ret, nil
}

// createConstraintSubPath returns the key where we will store the constraint
// for each target: cluster.<group>.<kind>.<name>.
func createConstraintSubPath(constraint *unstructured.Unstructured) (string, error) {
	if constraint.GetName() == "" {
		return "", fmt.Errorf("%w: missing name", crds.ErrInvalidConstraint)
	}

	gvk := constraint.GroupVersionKind()
	if gvk.Group == "" {
		return "", fmt.Errorf("%w: empty group for constrant %q",
			crds.ErrInvalidConstraint, constraint.GetName())
	}

	if gvk.Kind == "" {
		return "", fmt.Errorf("%w: empty kind for constraint %q",
			crds.ErrInvalidConstraint, constraint.GetName())
	}

	return path.Join(createConstraintGKSubPath(gvk.GroupKind()), constraint.GetName()), nil
}

// createConstraintGKPath returns the subpath for given a constraint GK.
func createConstraintGKSubPath(gk schema.GroupKind) string {
	return "/" + path.Join("cluster", gk.Group, gk.Kind)
}

// createConstraintGKPath returns the storage path for a given constrain GK: constraints.<target>.cluster.<group>.<kind>.
func createConstraintGKPath(target string, gk schema.GroupKind) string {
	return constraintPathMerge(target, createConstraintGKSubPath(gk))
}

// constraintPathMerge is a shared function for creating constraint paths to
// ensure uniformity, it is not meant to be called directly.
func constraintPathMerge(target, subpath string) string {
	return "/" + path.Join("constraints", target, subpath)
}

// getTemplateEntry returns the template entry for a given constraint.
func (c *Client) getTemplateEntry(constraint *unstructured.Unstructured, lock bool) (*templateEntry, error) {
	kind := constraint.GetKind()
	if kind == "" {
		return nil, fmt.Errorf("%w: kind missing from Constraint %q",
			crds.ErrInvalidConstraint, constraint.GetName())
	}

	group := constraint.GroupVersionKind().Group
	if group != constraints.Group {
		return nil, fmt.Errorf("%w: wrong API Group for Constraint %q, got %q but need %q",
			crds.ErrInvalidConstraint, constraint.GetName(), group, constraints.Group)
	}

	if lock {
		c.mtx.RLock()
		defer c.mtx.RUnlock()
	}

	entry, ok := c.templates[templateKeyFromConstraint(constraint)]
	if !ok {
		var known []string
		for k := range c.templates {
			known = append(known, string(k))
		}

		return nil, fmt.Errorf("%w: Constraint kind %q is not recognized, known kinds %v",
			ErrMissingConstraintTemplate, kind, known)
	}

	return entry, nil
}

// AddConstraint validates the constraint and, if valid, inserts it into OPA.
// On error, the responses return value will still be populated so that
// partial results can be analyzed.
func (c *Client) AddConstraint(ctx context.Context, constraint *unstructured.Unstructured) (*types.Responses, error) {
	c.mtx.Lock()
	defer c.mtx.Unlock()

	resp := types.NewResponses()
	entry, err := c.getTemplateEntry(constraint, false)
	if err != nil {
		return resp, err
	}

	subPath, err := createConstraintSubPath(constraint)
	if err != nil {
		return resp, fmt.Errorf("creating Constraint subpath: %w", err)
	}

	// return immediately if no change
	cached, err := c.getConstraintNoLock(constraint)
	if err == nil && constraintlib.SemanticEqual(cached, constraint) {
		for _, target := range entry.Targets {
			resp.Handled[target] = true
		}
		return resp, nil
	}

	if err := c.validateConstraint(constraint, false); err != nil {
		return resp, err
	}
	if err := c.driver.AddConstraint(ctx, constraint); err != nil {
		return resp, err
	}
	for _, target := range entry.Targets {
		resp.Handled[target] = true
	}
	c.constraints[constraint.GroupVersionKind().GroupKind()][subPath] = constraint.DeepCopy()
	return resp, nil
}

// RemoveConstraint removes a constraint from OPA. On error, the responses
// return value will still be populated so that partial results can be analyzed.
func (c *Client) RemoveConstraint(ctx context.Context, constraint *unstructured.Unstructured) (*types.Responses, error) {
	c.mtx.Lock()
	defer c.mtx.Unlock()

	return c.removeConstraintNoLock(ctx, constraint)
}

func (c *Client) removeConstraintNoLock(ctx context.Context, constraint *unstructured.Unstructured) (*types.Responses, error) {
	resp := types.NewResponses()
	entry, err := c.getTemplateEntry(constraint, false)
	if err != nil {
		return resp, err
	}
	subPath, err := createConstraintSubPath(constraint)
	if err != nil {
		return resp, err
	}
	if err := c.driver.RemoveConstraint(ctx, constraint); err != nil {
		return resp, err
	}
	for _, target := range entry.Targets {
		resp.Handled[target] = true
	}
	delete(c.constraints[constraint.GroupVersionKind().GroupKind()], subPath)
	return resp, nil
}

// getConstraintNoLock gets the currently recognized constraint without the lock.
func (c *Client) getConstraintNoLock(constraint *unstructured.Unstructured) (*unstructured.Unstructured, error) {
	subPath, err := createConstraintSubPath(constraint)
	if err != nil {
		return nil, err
	}

	gk := constraint.GroupVersionKind().GroupKind()
	cstr, ok := c.constraints[gk][subPath]
	if !ok {
		return nil, fmt.Errorf("%w %v %q",
			ErrMissingConstraint, gk, constraint.GetName())
	}
	return cstr.DeepCopy(), nil
}

// GetConstraint gets the currently recognized constraint.
func (c *Client) GetConstraint(constraint *unstructured.Unstructured) (*unstructured.Unstructured, error) {
	c.mtx.RLock()
	defer c.mtx.RUnlock()

	return c.getConstraintNoLock(constraint)
}

// validateConstraint is an internal function that allows us to toggle whether we use a read lock
// when validating a constraint.
func (c *Client) validateConstraint(constraint *unstructured.Unstructured, lock bool) error {
	entry, err := c.getTemplateEntry(constraint, lock)
	if err != nil {
		return err
	}
	if err = crds.ValidateCR(constraint, entry.CRD); err != nil {
		return err
	}

	for _, target := range entry.Targets {
		if err := c.targets[target].ValidateConstraint(constraint); err != nil {
			return err
		}
	}
	return nil
}

// ValidateConstraint returns an error if the constraint is not recognized or does not conform to
// the registered CRD for that constraint.
func (c *Client) ValidateConstraint(constraint *unstructured.Unstructured) error {
	return c.validateConstraint(constraint, true)
}

// init initializes the OPA backend for the client.
func (c *Client) init() error {
	for _, t := range c.targets {
		hooks := fmt.Sprintf(`hooks["%s"]`, t.GetName())
		templMap := map[string]string{"Target": t.GetName()}

		libBuiltin := &bytes.Buffer{}
		if err := regolib.TargetLib.Execute(libBuiltin, templMap); err != nil {
			return err
		}

		builtinPath := fmt.Sprintf("%s.hooks_builtin", hooks)
		err := c.driver.PutModule(builtinPath, libBuiltin.String())
		if err != nil {
			return err
		}

		libTempl := t.Library()
		if libTempl == nil {
			return fmt.Errorf("%w: target %q has no Rego library template",
				ErrCreatingClient, t.GetName())
		}

		libBuf := &bytes.Buffer{}
		if err := libTempl.Execute(libBuf, map[string]string{
			"ConstraintsRoot": fmt.Sprintf(`data.constraints["%s"].cluster["%s"]`, t.GetName(), constraints.Group),
			"DataRoot":        fmt.Sprintf(`data.external["%s"]`, t.GetName()),
		}); err != nil {
			return err
		}

		lib := libBuf.String()
		req := map[string]struct{}{
			"autoreject_review":                {},
			"matching_reviews_and_constraints": {},
			"matching_constraints":             {},
		}

		modulePath := fmt.Sprintf("%s.library", hooks)
		libModule, err := ParseModule(modulePath, lib)
		if err != nil {
			return fmt.Errorf("failed to parse module: %w", err)
		}

		err = RequireModuleRules(libModule, req)
		if err != nil {
			return fmt.Errorf("problem with the below Rego for %q target:\n\n====%s\n====\n%w",
				t.GetName(), lib, err)
		}

		err = rewriteModulePackage(modulePath, libModule)
		if err != nil {
			return err
		}

		src, err := format.Ast(libModule)
		if err != nil {
			return fmt.Errorf("%w: could not re-format Rego source: %v",
				ErrCreatingClient, err)
		}

		err = c.driver.PutModule(modulePath, string(src))
		if err != nil {
			return fmt.Errorf("%w: error %s from compiled source:\n%s",
				ErrCreatingClient, err, src)
		}
	}
	if d, ok := c.driver.(*local.Driver); ok {
		var externs []string
		for _, field := range c.AllowedDataFields {
			externs = append(externs, fmt.Sprintf("data.%s", field))
		}
		d.SetExterns(externs)
	} else {
		return fmt.Errorf("%w: driver %T is not supported", ErrCreatingClient, c.driver)
	}
	return nil
}

// Review makes sure the provided object satisfies all stored constraints.
// On error, the responses return value will still be populated so that
// partial results can be analyzed.
func (c *Client) Review(ctx context.Context, obj interface{}, opts ...QueryOpt) (*types.Responses, error) {
	cfg := &queryCfg{}
	for _, opt := range opts {
		opt(cfg)
	}
	responses := types.NewResponses()
	errMap := make(clienterrors.ErrorMap)
TargetLoop:
	for name, target := range c.targets {
		handled, review, err := target.HandleReview(obj)
		// Short-circuiting question applies here as well
		if err != nil {
			errMap[name] = err
			continue
		}
		if !handled {
			continue
		}
		input := map[string]interface{}{"review": review}
		resp, err := c.driver.Query(ctx, fmt.Sprintf(`hooks["%s"].violation`, name), input, drivers.Tracing(cfg.enableTracing))
		if err != nil {
			errMap[name] = err
			continue
		}
		for _, r := range resp.Results {
			if err := target.HandleViolation(r); err != nil {
				errMap[name] = err
				continue TargetLoop
			}
		}
		resp.Target = name
		responses.ByTarget[name] = resp
	}
	if len(errMap) == 0 {
		return responses, nil
	}
	return responses, &errMap
}

// Audit makes sure the cached state of the system satisfies all stored constraints.
// On error, the responses return value will still be populated so that
// partial results can be analyzed.
func (c *Client) Audit(ctx context.Context, opts ...QueryOpt) (*types.Responses, error) {
	cfg := &queryCfg{}
	for _, opt := range opts {
		opt(cfg)
	}
	responses := types.NewResponses()
	errMap := make(clienterrors.ErrorMap)
TargetLoop:
	for name, target := range c.targets {
		// Short-circuiting question applies here as well
		resp, err := c.driver.Query(ctx, fmt.Sprintf(`hooks["%s"].audit`, name), nil, drivers.Tracing(cfg.enableTracing))
		if err != nil {
			errMap[name] = err
			continue
		}
		for _, r := range resp.Results {
			if err := target.HandleViolation(r); err != nil {
				errMap[name] = err
				continue TargetLoop
			}
		}
		resp.Target = name
		responses.ByTarget[name] = resp
	}
	if len(errMap) == 0 {
		return responses, nil
	}
	return responses, &errMap
}

// Dump dumps the state of OPA to aid in debugging.
func (c *Client) Dump(ctx context.Context) (string, error) {
	return c.driver.Dump(ctx)
}

// knownTargets returns a sorted list of currently-known target names.
func (c *Client) knownTargets() []string {
	var knownTargets []string
	for known := range c.targets {
		knownTargets = append(knownTargets, known)
	}
	sort.Strings(knownTargets)

	return knownTargets
}<|MERGE_RESOLUTION|>--- conflicted
+++ resolved
@@ -71,9 +71,6 @@
 		if !handled {
 			continue
 		}
-<<<<<<< HEAD
-		if err := c.driver.PutData(ctx, createDataPath(target, relPath), processedData); err != nil {
-=======
 
 		var cache handler.Cache
 		if cacher, ok := h.(handler.Cacher); ok {
@@ -95,9 +92,8 @@
 		// paths passed to driver must be specific to the target to prevent key
 		// collisions.
 		driverPath := createDataPath(target, relPath)
-		err = c.backend.driver.PutData(ctx, driverPath, processedData)
-		if err != nil {
->>>>>>> cd1085b0
+		err = c.driver.PutData(ctx, driverPath, processedData)
+		if err != nil {
 			errMap[target] = err
 
 			if cache != nil {
@@ -130,12 +126,8 @@
 		if !handled {
 			continue
 		}
-<<<<<<< HEAD
+
 		if _, err := c.driver.DeleteData(ctx, createDataPath(target, relPath)); err != nil {
-=======
-
-		if _, err := c.backend.driver.DeleteData(ctx, createDataPath(target, relPath)); err != nil {
->>>>>>> cd1085b0
 			errMap[target] = err
 			continue
 		}
