--- conflicted
+++ resolved
@@ -1,11 +1,7 @@
 // Package reviews provides options and configuration for review queries.
 package reviews
 
-<<<<<<< HEAD
-// ReviewCfg holds configuration options for a review query.
-=======
 // ReviewCfg contains configuration options for a single review query.
->>>>>>> e3880ce6
 type ReviewCfg struct {
 	TracingEnabled   bool
 	StatsEnabled     bool
