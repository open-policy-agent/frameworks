--- conflicted
+++ resolved
@@ -7,7 +7,6 @@
 	"github.com/open-policy-agent/frameworks/constraint/pkg/core/constraints"
 )
 
-<<<<<<< HEAD
 var (
 	ErrNotFound    = errors.New("not found")
 	ErrInvalidType = errors.New("invalid type")
@@ -16,14 +15,8 @@
 // Matcher is a test matcher which matches Objects with a matching namespace.
 // Checks that Namespace exists in cache before proceeding.
 type Matcher struct {
-	namespace string
-	cache     *Cache
-=======
-var ErrInvalidType = errors.New("unrecognized type")
-
-type Matcher struct {
 	Namespace string
->>>>>>> 544a387f
+	Cache     *Cache
 }
 
 // Match returns true if the object under review's Namespace matches the Namespace
@@ -36,22 +29,22 @@
 		return true, nil
 	}
 
-	wantNamespace := Object{Namespace: m.namespace}
+	if m.Cache == nil {
+		return false, fmt.Errorf("missing cache")
+	}
+
+	wantNamespace := Object{Namespace: m.Namespace}
 
 	key := wantNamespace.Key()
-	_, exists := m.cache.Namespaces.Load(key)
+	_, exists := m.Cache.Namespaces.Load(key)
 	if !exists {
 		return false, fmt.Errorf("%w: namespace %q not in cache",
-			ErrNotFound, m.namespace)
+			ErrNotFound, m.Namespace)
 	}
 
 	reviewObj, ok := review.(*Review)
 	if !ok {
-<<<<<<< HEAD
-		return false, fmt.Errorf("%w: unrecognized type %T, want %T",
-=======
 		return false, fmt.Errorf("%w: got %T, want %T",
->>>>>>> 544a387f
 			ErrInvalidType, review, &Review{})
 	}
 
