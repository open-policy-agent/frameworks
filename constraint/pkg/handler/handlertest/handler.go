package handlertest

import (
	"encoding/json"
	"fmt"
	"text/template"

	"github.com/open-policy-agent/frameworks/constraint/pkg/core/constraints"
	"github.com/open-policy-agent/frameworks/constraint/pkg/handler"
	"github.com/open-policy-agent/frameworks/constraint/pkg/types"
	"k8s.io/apiextensions-apiserver/pkg/apis/apiextensions"
	"k8s.io/apimachinery/pkg/apis/meta/v1/unstructured"
)

var _ handler.TargetHandler = &Handler{}

var _ handler.Cacher = &Handler{}

// HandlerName is the default handler name.
const HandlerName = "test.target"

type Handler struct {
	// Name, if set, is the name of the Handler. Otherwise defaults to HandlerName.
	Name *string

	// ShouldHandle is whether Handler should handle Object.
	// If unset, handles all Objects.
	ShouldHandle func(*Object) bool

	// ProcessDataError is the error to return when ProcessData is called.
	// If nil returns no error.
	ProcessDataError error

	Cache *Cache
}

func (h *Handler) GetName() string {
	if h.Name != nil {
		return *h.Name
	}

	return HandlerName
}

var libTempl = template.Must(template.New("library").Parse(`
package foo

autoreject_review[rejection] {
  constraint := {{.ConstraintsRoot}}[_][_]
  constraint.spec.autoreject
  input.review.autoreject

  rejection := {
    "msg": "autoreject",
    "details": {},
    "constraint": constraint,
  }
}

matching_constraints[constraint] {
  constraint = {{.ConstraintsRoot}}[_][_]
  spec := object.get(constraint, "spec", {})
  matchNamespace := object.get(spec, "matchNamespace", "")
  matches_namespace(matchNamespace)
}

matches_namespace(matchNamespace) = true {
  matchNamespace == ""
}

matches_namespace(matchNamespace) = true {
  matchNamespace != ""
  namespace := object.get(input.review.object, "namespace", "")
  namespace == matchNamespace
}

# Cluster scope
matching_reviews_and_constraints[[review, constraint]] {
  review := {"object": {{.DataRoot}}.cluster[_]}
  matching_constraints[constraint] with input as {"review": review}
}

# Namespace scope
matching_reviews_and_constraints[[review, constraint]] {
  review := {"object": {{.DataRoot}}.namespace[_][_]}
  matching_constraints[constraint] with input as {"review": review}
}

has_field(object, field) = true {
  object[field]
}

has_field(object, field) = true {
  object[field] == false
}

has_field(object, field) = false {
  not object[field]
  not object[field] == false
}

`))

func (h *Handler) Library() *template.Template {
	return libTempl
}

func (h *Handler) ProcessData(obj interface{}) (bool, string, interface{}, error) {
	switch o := obj.(type) {
	case *Object:
		if h.ProcessDataError != nil {
			return false, "", nil, h.ProcessDataError
		}

		if h.ShouldHandle != nil && !h.ShouldHandle(o) {
			return false, "", nil, nil
		}

		return true, o.Key(), obj, nil
	default:
		return false, "", nil, fmt.Errorf("%w: got object type %T, want %T",
			ErrInvalidType, obj, &Object{})
	}
}

func (h *Handler) HandleReview(obj interface{}) (bool, interface{}, error) {
	switch data := obj.(type) {
	case Review:
		return true, &data, nil
	case *Review:
		return true, data, nil
	default:
		return false, nil, fmt.Errorf("unrecognized type %T", obj)
	}
}

func (h *Handler) HandleViolation(result *types.Result) error {
	res, err := json.Marshal(result.Review)
	if err != nil {
		return err
	}

	d := &Review{}
	if err = json.Unmarshal(res, d); err != nil {
		return err
	}

	result.Resource = d
	return nil
}

func (h *Handler) MatchSchema() apiextensions.JSONSchemaProps {
	return apiextensions.JSONSchemaProps{
		Type: "object",
		Properties: map[string]apiextensions.JSONSchemaProps{
			"label": {Type: "string"},
		},
	}
}

func (h *Handler) ValidateConstraint(_ *unstructured.Unstructured) error {
	return nil
}

func (h *Handler) ToMatcher(constraint *unstructured.Unstructured) (constraints.Matcher, error) {
	ns, _, err := unstructured.NestedString(constraint.Object, "spec", "matchNamespace")
	if err != nil {
		return nil, fmt.Errorf("unable to get spec.matchNamespace: %w", err)
	}

<<<<<<< HEAD
	return Matcher{namespace: ns, cache: h.Cache}, nil
}

func (h *Handler) GetCache() handler.Cache {
	if h.Cache == nil {
		return handler.NoCache{}
	}

	return h.Cache
=======
	return Matcher{Namespace: ns}, nil
>>>>>>> 544a387f
}<|MERGE_RESOLUTION|>--- conflicted
+++ resolved
@@ -168,8 +168,7 @@
 		return nil, fmt.Errorf("unable to get spec.matchNamespace: %w", err)
 	}
 
-<<<<<<< HEAD
-	return Matcher{namespace: ns, cache: h.Cache}, nil
+	return Matcher{Namespace: ns, Cache: h.Cache}, nil
 }
 
 func (h *Handler) GetCache() handler.Cache {
@@ -178,7 +177,4 @@
 	}
 
 	return h.Cache
-=======
-	return Matcher{Namespace: ns}, nil
->>>>>>> 544a387f
 }