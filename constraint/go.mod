--- conflicted
+++ resolved
@@ -101,13 +101,8 @@
 	google.golang.org/protobuf v1.28.0 // indirect
 	gopkg.in/inf.v0 v0.9.1 // indirect
 	gopkg.in/yaml.v2 v2.4.0 // indirect
-<<<<<<< HEAD
 	gopkg.in/yaml.v3 v3.0.1 // indirect
-	k8s.io/api v0.24.2 // indirect
-=======
-	gopkg.in/yaml.v3 v3.0.0 // indirect
 	k8s.io/api v0.24.3 // indirect
->>>>>>> c8f2ffff
 	k8s.io/apiserver v0.24.2 // indirect
 	k8s.io/component-base v0.24.2 // indirect
 	k8s.io/klog/v2 v2.60.1 // indirect
