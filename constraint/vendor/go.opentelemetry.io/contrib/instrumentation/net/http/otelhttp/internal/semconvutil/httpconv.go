--- conflicted
+++ resolved
@@ -180,11 +180,7 @@
 // ClientRequest returns attributes for an HTTP request made by a client. The
 // following attributes are always returned: "http.url", "http.method",
 // "net.peer.name". The following attributes are returned if the related values
-<<<<<<< HEAD
-// are defined in req: "net.peer.port", "http.user_agent",
-=======
 // are defined in req: "net.peer.port", "user_agent.original",
->>>>>>> 9e57a577
 // "http.request_content_length", "user_agent.original".
 func (c *httpConv) ClientRequest(req *http.Request) []attribute.KeyValue {
 	/* The following semantic conventions are returned if present:
@@ -253,8 +249,6 @@
 		attrs = append(attrs, c.HTTPRequestContentLengthKey.Int64(l))
 	}
 
-<<<<<<< HEAD
-=======
 	return attrs
 }
 
@@ -287,7 +281,6 @@
 		attrs = append(attrs, c.NetConv.PeerPort(port))
 	}
 
->>>>>>> 9e57a577
 	return attrs
 }
 
