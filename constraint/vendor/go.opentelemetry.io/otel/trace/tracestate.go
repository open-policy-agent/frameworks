--- conflicted
+++ resolved
@@ -49,7 +49,6 @@
 	n := len(val)
 	if n == 0 || n > 256 {
 		return false
-<<<<<<< HEAD
 	}
 	for i := 0; i < n-1; i++ {
 		if !checkValueChar(val[i]) {
@@ -94,52 +93,6 @@
 	if c >= 'a' && c <= 'z' {
 		return true
 	}
-=======
-	}
-	for i := 0; i < n-1; i++ {
-		if !checkValueChar(val[i]) {
-			return false
-		}
-	}
-	return checkValueLast(val[n-1])
-}
-
-func checkKeyRemain(key string) bool {
-	// ( lcalpha / DIGIT / "_" / "-"/ "*" / "/" )
-	for _, v := range key {
-		if isAlphaNum(byte(v)) {
-			continue
-		}
-		switch v {
-		case '_', '-', '*', '/':
-			continue
-		}
-		return false
-	}
-	return true
-}
-
-// according to
-//
-//	simple-key = lcalpha (0*255( lcalpha / DIGIT / "_" / "-"/ "*" / "/" ))
-//	system-id = lcalpha (0*13( lcalpha / DIGIT / "_" / "-"/ "*" / "/" ))
-//
-// param n is remain part length, should be 255 in simple-key or 13 in system-id.
-func checkKeyPart(key string, n int) bool {
-	if len(key) == 0 {
-		return false
-	}
-	first := key[0] // key's first char
-	ret := len(key[1:]) <= n
-	ret = ret && first >= 'a' && first <= 'z'
-	return ret && checkKeyRemain(key[1:])
-}
-
-func isAlphaNum(c byte) bool {
-	if c >= 'a' && c <= 'z' {
-		return true
-	}
->>>>>>> 9e57a577
 	return c >= '0' && c <= '9'
 }
 
@@ -307,6 +260,16 @@
 	return ""
 }
 
+// Walk walks all key value pairs in the TraceState by calling f
+// Iteration stops if f returns false.
+func (ts TraceState) Walk(f func(key, value string) bool) {
+	for _, m := range ts.list {
+		if !f(m.Key, m.Value) {
+			break
+		}
+	}
+}
+
 // Insert adds a new list-member defined by the key/value pair to the
 // TraceState. If a list-member already exists for the given key, that
 // list-member's value is updated. The new or updated list-member is always
